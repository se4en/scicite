import operator
from copy import deepcopy
from distutils.version import StrictVersion
from typing import Dict, Optional

import allennlp
import numpy as np
import torch
import torch.nn.functional as F
from allennlp.common import Params, Registrable
from allennlp.data import Instance
from allennlp.data import Vocabulary
from allennlp.data.dataset import Batch
from allennlp.data.fields import TextField, LabelField
from allennlp.data.token_indexers import SingleIdTokenIndexer
from allennlp.data.tokenizers import Token
from allennlp.models.model import Model
from allennlp.modules import FeedForward, Seq2VecEncoder, Seq2SeqEncoder, TextFieldEmbedder, Embedding, TimeDistributed
from allennlp.nn import InitializerApplicator, RegularizerApplicator
from allennlp.nn import util
from allennlp.training.metrics import CategoricalAccuracy, F1Measure
from overrides import overrides
from torch.nn import Parameter, Linear
from transformers import AutoModel

from scicite import ScaffoldBilstmAttentionClassifier
from scicite.constants import Scicite_Format_Nested_Jsonlines

import torch.nn as nn

from scicite.models.scaffold_bilstm_attention_classifier import Attention


@Model.register("custom_scaffold_bilstm_attention_classifier")
class CustomScaffoldBilstmAttentionClassifier(ScaffoldBilstmAttentionClassifier):
    """
    This ``Model`` performs text classification for citation intents.  We assume we're given a
    citation text, and we predict some output label.
    """

    def __init__(self, vocab: Vocabulary,
                 text_field_embedder: TextFieldEmbedder,
                 citation_text_encoder: Seq2SeqEncoder,
                 classifier_feedforward: FeedForward,
                 classifier_feedforward_2: FeedForward,
                 classifier_feedforward_3: FeedForward,
                 citation_text_encoder_2: Seq2SeqEncoder = None,
                 initializer: InitializerApplicator = InitializerApplicator(),
                 regularizer: Optional[RegularizerApplicator] = None,
                 report_auxiliary_metrics: bool = False,
                 predict_mode: bool = False,
                 weighted_loss: bool = False,
                 focal_loss: bool = False,
                 use_mask: bool = False,
                 use_cnn: bool = False,
                 use_glove: bool = False,
                 tokenizer_len: int = 31090,
                 bert_model: Optional[AutoModel] = None,
                 ) -> None:
        """
        Additional Args:
            lexicon_embedder_params: parameters for the lexicon attention model
            use_sparse_lexicon_features: whether to use sparse (onehot) lexicon features
            multilabel: whether the classification is multi-label
            data_format: s2 or jurgens
            report_auxiliary_metrics: report metrics for aux tasks
            predict_mode: predict unlabeled examples
            weighted_loss: use weighted CE
            focal_loss: use focal loss
        """
        super().__init__(vocab, text_field_embedder, citation_text_encoder, classifier_feedforward,
                         classifier_feedforward_2, classifier_feedforward_3, initializer, regularizer,
                         report_auxiliary_metrics, predict_mode)
        self.bert_model = bert_model
        self.use_mask = use_mask
        self.use_cnn = use_cnn
<<<<<<< HEAD

=======
        self.use_glove = use_glove
        if self.use_glove:
            self.citation_text_encoder_2 = citation_text_encoder_2
            self.attention_seq2seq_2 = Attention(citation_text_encoder_2.get_output_dim())
>>>>>>> 352105bd
        if self.bert_model is not None:
            for param in self.bert_model.parameters():
                param.requires_grad = False
            if self.use_mask:
                self.bert_model.resize_token_embeddings(tokenizer_len)
        self.weighted_loss = weighted_loss
        self.focal_loss = focal_loss

        if self.weighted_loss:
            weights = [0.32447342, 0.88873626, 0.92165242, 3.67613636, 4.49305556, 4.6884058]
            class_weights = torch.FloatTensor(weights)  # .cuda()
            self.loss_main_task = torch.nn.CrossEntropyLoss(weight=class_weights)
        elif self.focal_loss:
            self.loss_main_task = torch.hub.load(
                'adeelh/pytorch-multi-class-focal-loss',
                model='FocalLoss',
                alpha=torch.tensor([0.05, 0.1, 0.1, 0.24, 0.25, 0.26]),
                gamma=2,
                reduction='mean',
                force_reload=False
            )

        initializer(self)

    @overrides
    def forward(self,
                citation_text: Dict[str, torch.LongTensor],
                labels: torch.LongTensor = None,
                lexicon_features: Optional[torch.IntTensor] = None,
                pattern_features: Optional[torch.IntTensor] = None,
                year_diff: Optional[torch.Tensor] = None,
                citing_paper_id: Optional[str] = None,
                cited_paper_id: Optional[str] = None,
                citation_excerpt_index: Optional[str] = None,
                citation_id: Optional[str] = None,
                section_label: Optional[torch.Tensor] = None,
                is_citation: Optional[torch.Tensor] = None,
                cit_text_for_bert: Optional[torch.LongTensor] = None) -> Dict[str, torch.Tensor]:
        """
        Forward pass of the model
        Args:
            citation_text: citation text of shape (batch, sent_len, embedding_dim)
            labels: labels
            lexicon_features: lexicon sparse features (batch, lexicon_feature_len)
            pattern_features: pattern sparse features (batch, pattern_feature_len)
            year_diff: difference between cited and citing years
            citing_paper_id: id of the citing paper
            cited_paper_id: id of the cited paper
            citation_excerpt_index: index of the excerpt
            citation_id: unique id of the citation
            section_label: label of the section
            is_citation: citation worthiness label
            cit_text_for_bert: encode citation text for bert model
        """
        # pylint: disable=arguments-differ
        if self.bert_model is not None:
            new_cit_tex_for_bert = cit_text_for_bert.to(torch.int32).cuda()
            citation_text_embedding = self.bert_model(new_cit_tex_for_bert, return_dict=False)[0]
<<<<<<< HEAD
            #citation_text_embedding = citation_text_embedding.to(torch.int32).cuda()
            citation_text_mask = (cit_text_for_bert != 0).to(torch.int32)#.cuda()
=======
            # citation_text_embedding = citation_text_embedding.to(torch.int32).cuda()
            citation_text_mask = (cit_text_for_bert != 0).to(torch.int32)  # .cuda()
>>>>>>> 352105bd
            # TODO look on paddings
        else:
            citation_text_embedding = self.text_field_embedder(citation_text)
            citation_text_mask = util.get_text_field_mask(citation_text)

        if self.use_cnn:
<<<<<<< HEAD
=======
            encoded_citation_text = self.citation_text_encoder(citation_text_embedding)
        else:
>>>>>>> 352105bd
            # shape: [batch, sent, output_dim]
            # print("BEFORE_text_encoder", citation_text_embedding.shape)
            encoded_citation_text = self.citation_text_encoder(citation_text_embedding)
            # print("AFTER_text_encoder", encoded_citation_text.shape)
        else:
            encoded_citation_text = self.citation_text_encoder(citation_text_embedding, citation_text_mask)
<<<<<<< HEAD
=======
            # shape: [batch, output_dim]
            attn_dist, encoded_citation_text = self.attention_seq2seq(encoded_citation_text,
                                                                      return_attn_distribution=True)

        if self.use_glove:
            citation_text_embedding_2 = self.text_field_embedder(citation_text)
            citation_text_mask_2 = util.get_text_field_mask(citation_text)
            # shape: [batch, sent, output_dim]
            encoded_citation_text_2 = self.citation_text_encoder_2(citation_text_embedding_2, citation_text_mask_2)
>>>>>>> 352105bd
            # shape: [batch, output_dim]
            attn_dist_2, encoded_citation_text_2 = self.attention_seq2seq_2(encoded_citation_text_2,
                                                                          return_attn_distribution=True)
            # concat encoded texts
            encoded_citation_text = torch.cat((encoded_citation_text, encoded_citation_text_2), 1)

        # In training mode, labels are the citation intents
        # If in predict_mode, predict the citation intents
        if labels is not None:
            #print("\nENC_CIT_TEXT=\n", encoded_citation_text.shape)

            if pattern_features is not None:
                feedforward_input = torch.cat((pattern_features, encoded_citation_text), 1)
                logits = self.classifier_feedforward(feedforward_input)
            else:
                logits = self.classifier_feedforward(encoded_citation_text)

            #print("LOGITS=", logits)
            class_probs = F.softmax(logits, dim=1)

            output_dict = {"logits": logits}

            if self.focal_loss or self.weighted_loss:
                loss = self.loss_main_task(logits, labels)
            else:
                loss = self.loss(logits, labels)

            output_dict["loss"] = loss

            # compute F1 per label
            for i in range(self.num_classes):
                metric = self.label_f1_metrics[self.vocab.get_token_from_index(index=i, namespace="labels")]
                metric(class_probs, labels)
            output_dict['labels'] = labels

        if section_label is not None:  # this is the first scaffold task
            logits = self.classifier_feedforward_2(encoded_citation_text)
            class_probs = F.softmax(logits, dim=1)
            output_dict = {"logits": logits}
            loss = self.loss(logits, section_label)
            output_dict["loss"] = loss
            for i in range(self.num_classes_sections):
                metric = self.label_f1_metrics_sections[
                    self.vocab.get_token_from_index(index=i, namespace="section_labels")]
                metric(class_probs, section_label)

        if is_citation is not None:  # second scaffold task
            logits = self.classifier_feedforward_3(encoded_citation_text)
            class_probs = F.softmax(logits, dim=1)
            output_dict = {"logits": logits}
            loss = self.loss(logits, is_citation)
            output_dict["loss"] = loss
            for i in range(self.num_classes_cite_worthiness):
                metric = self.label_f1_metrics_cite_worthiness[
                    self.vocab.get_token_from_index(index=i, namespace="cite_worthiness_labels")]
                metric(class_probs, is_citation)

        if self.predict_mode:
            logits = self.classifier_feedforward(encoded_citation_text)
            # class_probs = F.softmax(logits, dim=1)
            output_dict = {"logits": logits}

        output_dict['citing_paper_id'] = citing_paper_id
        output_dict['cited_paper_id'] = cited_paper_id
        output_dict['citation_excerpt_index'] = citation_excerpt_index
        output_dict['citation_id'] = citation_id
        if not self.use_cnn:
            output_dict['attn_dist'] = attn_dist  # also return attention distribution for analysis
<<<<<<< HEAD
=======
        if self.use_glove:
            output_dict['attn_dist_2'] = attn_dist_2
>>>>>>> 352105bd
        output_dict['citation_text'] = citation_text['tokens']
        return output_dict

    @overrides
    def decode(self, output_dict: Dict[str, torch.Tensor]) -> Dict[str, torch.Tensor]:
        class_probabilities = F.softmax(output_dict['logits'], dim=-1)
        predictions = class_probabilities.cpu().data.numpy()
        argmax_indices = np.argmax(predictions, axis=-1)
        labels = [self.vocab.get_token_from_index(x, namespace="labels")
                  for x in argmax_indices]
        output_dict['probabilities'] = class_probabilities
        output_dict['positive_labels'] = labels
        output_dict['prediction'] = labels
        citation_text = []
        for batch_text in output_dict['citation_text']:
            citation_text.append([self.vocab.get_token_from_index(token_id.item()) for token_id in batch_text])
        output_dict['citation_text'] = citation_text
        output_dict['all_labels'] = [self.vocab.get_index_to_token_vocabulary(namespace="labels")
                                     for _ in range(output_dict['logits'].shape[0])]
        return output_dict

    @classmethod
    def from_params(cls, vocab: Vocabulary, params: Params) -> 'CustomScaffoldBilstmAttentionClassifier':
        with_elmo = params.pop_bool("with_elmo", False)
        if with_elmo:
            embedder_params = params.pop("elmo_text_field_embedder")
        else:
            embedder_params = params.pop("text_field_embedder")
        with_bert = params.pop_bool("with_bert", False)
        if with_bert:
            bert_name = params.pop("bert_name")
            bert_model = AutoModel.from_pretrained(bert_name)
        else:
            bert_model = None
        with_glove = params.pop_bool("with_glove", False)

        text_field_embedder = TextFieldEmbedder.from_params(embedder_params, vocab=vocab)
        # citation_text_encoder = Seq2VecEncoder.from_params(params.pop("citation_text_encoder"))
        use_cnn = params.pop_bool("use_cnn", False)
        if use_cnn:
            citation_text_encoder = CNN.from_params(params.pop("citation_text_encoder"))
        else:
            citation_text_encoder = Seq2SeqEncoder.from_params(params.pop("citation_text_encoder"))
        if with_glove:
            if use_cnn:
                citation_text_encoder_2 = CNN.from_params(params.pop("citation_text_encoder_2"))
            else:
                citation_text_encoder_2 = Seq2SeqEncoder.from_params(params.pop("citation_text_encoder_2"))

        classifier_feedforward = FeedForward.from_params(params.pop("classifier_feedforward"))
        classifier_feedforward_2 = FeedForward.from_params(params.pop("classifier_feedforward_2"))
        classifier_feedforward_3 = FeedForward.from_params(params.pop("classifier_feedforward_3"))

        initializer = InitializerApplicator.from_params(params.pop('initializer', []))
        regularizer = RegularizerApplicator.from_params(params.pop('regularizer', []))

        use_lexicon = params.pop_bool("use_lexicon_features", False)
        use_sparse_lexicon_features = params.pop_bool("use_sparse_lexicon_features", False)
        use_pattern_features = params.pop_bool("use_pattern_features", False)
        weighted_loss = params.pop_bool("weighted_loss", False)
        focal_loss = params.pop_bool("focal_loss", False)
        tokenizer_len = int(params.pop("tokenizer_len"))
        use_mask = params.pop_bool("use_mask", False)
        data_format = params.pop('data_format')

        report_auxiliary_metrics = params.pop_bool("report_auxiliary_metrics", False)

        predict_mode = params.pop_bool("predict_mode", False)
        print(f"pred mode: {predict_mode}")

        return cls(vocab=vocab,
                   text_field_embedder=text_field_embedder,
                   citation_text_encoder=citation_text_encoder,
                   citation_text_encoder_2=citation_text_encoder_2,
                   classifier_feedforward=classifier_feedforward,
                   classifier_feedforward_2=classifier_feedforward_2,
                   classifier_feedforward_3=classifier_feedforward_3,
                   initializer=initializer,
                   regularizer=regularizer,
                   report_auxiliary_metrics=report_auxiliary_metrics,
                   predict_mode=predict_mode,
                   weighted_loss=weighted_loss,
                   focal_loss=focal_loss,
                   tokenizer_len=tokenizer_len,
                   bert_model=bert_model,
                   use_mask=use_mask,
                   use_cnn=use_cnn,
                   use_glove=with_glove)


class CNN(nn.Module):

    def __init__(self,
                 embed_dim=768,
                 filter_sizes=None,
                 num_filters=None,
                 paddings=None,
                 padding_mode=None,
                 strides=None
                 ):
        super(CNN, self).__init__()
        # Embedding layer
        if num_filters is None:
            num_filters = [10, 10, 10]
        if filter_sizes is None:
            filter_sizes = [3, 4, 5]

        # Conv Network
        self.conv1d_list = nn.ModuleList([
            nn.Conv1d(in_channels=embed_dim,
                      out_channels=num_filters[i],
                      padding=paddings[i],
                      padding_mode=padding_mode,
                      stride=strides[i],
                      kernel_size=filter_sizes[i])
            for i in range(len(filter_sizes))
        ])

    def forward(self, citation_text_embedding):
<<<<<<< HEAD
        #print("EMB_DIM_BEFORE", citation_text_embedding.shape)
        new_citation_text_embedding = citation_text_embedding.transpose(1, 2).contiguous()
        #print("EMB_DIM_AFTER", citation_text_embedding.shape)

        # Apply CNN and ReLU. Output shape: (b, num_filters[i], L_out)
        x_conv_list = [F.relu(conv1d(new_citation_text_embedding)) for conv1d in self.conv1d_list]
        #print("X_CONV_EMB", x_conv_list)
=======
        new_citation_text_embedding = citation_text_embedding.transpose(1, 2).contiguous()
        # Apply CNN and ReLU. Output shape: (b, num_filters[i], L_out)
        x_conv_list = [F.relu(conv1d(new_citation_text_embedding)) for conv1d in self.conv1d_list]
>>>>>>> 352105bd

        # Max pooling. Output shape: (b, num_filters[i], 1)
        x_pool_list = [F.max_pool1d(x_conv, kernel_size=x_conv.shape[2])
                       for x_conv in x_conv_list]

        # Concatenate x_pool_list to feed the fully connected layer.
        # Output shape: (b, sum(num_filters))
        x_cat = torch.cat([x_pool.squeeze(dim=2) for x_pool in x_pool_list],
<<<<<<< HEAD
                         dim=1)
        #print("X_CAT", x_cat.shape)

=======
                          dim=1)
>>>>>>> 352105bd
        return x_cat

    @classmethod
    def from_params(cls, params: Params) -> 'CNN':
        embed_dim = params.pop("embed_dim")
        filter_sizes = params.pop("filter_sizes")
        num_filters = params.pop("num_filters")
        paddings = params.pop("paddings")
        padding_mode = params.pop("padding_mode")
        strides = params.pop("strides")

        return cls(embed_dim,
                   filter_sizes,
                   num_filters,
                   paddings,
                   padding_mode,
                   strides)

    def get_output_dim(self) -> int:
        return 0<|MERGE_RESOLUTION|>--- conflicted
+++ resolved
@@ -74,14 +74,10 @@
         self.bert_model = bert_model
         self.use_mask = use_mask
         self.use_cnn = use_cnn
-<<<<<<< HEAD
-
-=======
         self.use_glove = use_glove
         if self.use_glove:
             self.citation_text_encoder_2 = citation_text_encoder_2
             self.attention_seq2seq_2 = Attention(citation_text_encoder_2.get_output_dim())
->>>>>>> 352105bd
         if self.bert_model is not None:
             for param in self.bert_model.parameters():
                 param.requires_grad = False
@@ -138,34 +134,23 @@
         """
         # pylint: disable=arguments-differ
         if self.bert_model is not None:
-            new_cit_tex_for_bert = cit_text_for_bert.to(torch.int32).cuda()
-            citation_text_embedding = self.bert_model(new_cit_tex_for_bert, return_dict=False)[0]
-<<<<<<< HEAD
-            #citation_text_embedding = citation_text_embedding.to(torch.int32).cuda()
-            citation_text_mask = (cit_text_for_bert != 0).to(torch.int32)#.cuda()
-=======
+            if not self.predict_mode:
+                new_cit_text_for_bert = cit_text_for_bert.to(torch.int32).cuda()
+            else:
+                new_cit_text_for_bert = cit_text_for_bert.to(torch.int32).cpu()
+            # print("DEVICE=", new_cit_text_for_bert.get_device())
+            citation_text_embedding = self.bert_model(new_cit_text_for_bert, return_dict=False)[0]
             # citation_text_embedding = citation_text_embedding.to(torch.int32).cuda()
             citation_text_mask = (cit_text_for_bert != 0).to(torch.int32)  # .cuda()
->>>>>>> 352105bd
             # TODO look on paddings
         else:
             citation_text_embedding = self.text_field_embedder(citation_text)
             citation_text_mask = util.get_text_field_mask(citation_text)
 
         if self.use_cnn:
-<<<<<<< HEAD
-=======
             encoded_citation_text = self.citation_text_encoder(citation_text_embedding)
         else:
->>>>>>> 352105bd
-            # shape: [batch, sent, output_dim]
-            # print("BEFORE_text_encoder", citation_text_embedding.shape)
-            encoded_citation_text = self.citation_text_encoder(citation_text_embedding)
-            # print("AFTER_text_encoder", encoded_citation_text.shape)
-        else:
             encoded_citation_text = self.citation_text_encoder(citation_text_embedding, citation_text_mask)
-<<<<<<< HEAD
-=======
             # shape: [batch, output_dim]
             attn_dist, encoded_citation_text = self.attention_seq2seq(encoded_citation_text,
                                                                       return_attn_distribution=True)
@@ -175,7 +160,6 @@
             citation_text_mask_2 = util.get_text_field_mask(citation_text)
             # shape: [batch, sent, output_dim]
             encoded_citation_text_2 = self.citation_text_encoder_2(citation_text_embedding_2, citation_text_mask_2)
->>>>>>> 352105bd
             # shape: [batch, output_dim]
             attn_dist_2, encoded_citation_text_2 = self.attention_seq2seq_2(encoded_citation_text_2,
                                                                           return_attn_distribution=True)
@@ -185,19 +169,21 @@
         # In training mode, labels are the citation intents
         # If in predict_mode, predict the citation intents
         if labels is not None:
-            #print("\nENC_CIT_TEXT=\n", encoded_citation_text.shape)
-
             if pattern_features is not None:
-                feedforward_input = torch.cat((pattern_features, encoded_citation_text), 1)
+                if not self.predict_mode:
+                    new_pattern_features = pattern_features.to(torch.int32).cuda()
+                else:
+                    new_pattern_features = pattern_features.to(torch.int32).cpu()
+                feedforward_input = torch.cat((new_pattern_features, encoded_citation_text), 1)
                 logits = self.classifier_feedforward(feedforward_input)
             else:
                 logits = self.classifier_feedforward(encoded_citation_text)
 
-            #print("LOGITS=", logits)
             class_probs = F.softmax(logits, dim=1)
 
             output_dict = {"logits": logits}
 
+            #loss = torch.tensor([0.0], requires_grad=False)            
             if self.focal_loss or self.weighted_loss:
                 loss = self.loss_main_task(logits, labels)
             else:
@@ -244,12 +230,10 @@
         output_dict['citation_id'] = citation_id
         if not self.use_cnn:
             output_dict['attn_dist'] = attn_dist  # also return attention distribution for analysis
-<<<<<<< HEAD
-=======
         if self.use_glove:
             output_dict['attn_dist_2'] = attn_dist_2
->>>>>>> 352105bd
         output_dict['citation_text'] = citation_text['tokens']
+        output_dict['attn_output'] = encoded_citation_text     
         return output_dict
 
     @overrides
@@ -292,6 +276,7 @@
             citation_text_encoder = CNN.from_params(params.pop("citation_text_encoder"))
         else:
             citation_text_encoder = Seq2SeqEncoder.from_params(params.pop("citation_text_encoder"))
+        citation_text_encoder_2 = None
         if with_glove:
             if use_cnn:
                 citation_text_encoder_2 = CNN.from_params(params.pop("citation_text_encoder_2"))
@@ -368,19 +353,9 @@
         ])
 
     def forward(self, citation_text_embedding):
-<<<<<<< HEAD
-        #print("EMB_DIM_BEFORE", citation_text_embedding.shape)
-        new_citation_text_embedding = citation_text_embedding.transpose(1, 2).contiguous()
-        #print("EMB_DIM_AFTER", citation_text_embedding.shape)
-
-        # Apply CNN and ReLU. Output shape: (b, num_filters[i], L_out)
-        x_conv_list = [F.relu(conv1d(new_citation_text_embedding)) for conv1d in self.conv1d_list]
-        #print("X_CONV_EMB", x_conv_list)
-=======
         new_citation_text_embedding = citation_text_embedding.transpose(1, 2).contiguous()
         # Apply CNN and ReLU. Output shape: (b, num_filters[i], L_out)
         x_conv_list = [F.relu(conv1d(new_citation_text_embedding)) for conv1d in self.conv1d_list]
->>>>>>> 352105bd
 
         # Max pooling. Output shape: (b, num_filters[i], 1)
         x_pool_list = [F.max_pool1d(x_conv, kernel_size=x_conv.shape[2])
@@ -389,13 +364,7 @@
         # Concatenate x_pool_list to feed the fully connected layer.
         # Output shape: (b, sum(num_filters))
         x_cat = torch.cat([x_pool.squeeze(dim=2) for x_pool in x_pool_list],
-<<<<<<< HEAD
-                         dim=1)
-        #print("X_CAT", x_cat.shape)
-
-=======
                           dim=1)
->>>>>>> 352105bd
         return x_cat
 
     @classmethod

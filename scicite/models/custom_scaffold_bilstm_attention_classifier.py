import operator
from copy import deepcopy
from distutils.version import StrictVersion
from typing import Dict, Optional

import allennlp
import numpy as np
import torch
import torch.nn.functional as F
from allennlp.common import Params, Registrable
from allennlp.data import Instance
from allennlp.data import Vocabulary
from allennlp.data.dataset import Batch
from allennlp.data.fields import TextField, LabelField
from allennlp.data.token_indexers import SingleIdTokenIndexer
from allennlp.data.tokenizers import Token
from allennlp.models.model import Model
from allennlp.modules import FeedForward, Seq2VecEncoder, Seq2SeqEncoder, TextFieldEmbedder, Embedding, TimeDistributed
from allennlp.nn import InitializerApplicator, RegularizerApplicator
from allennlp.nn import util
from allennlp.training.metrics import CategoricalAccuracy, F1Measure
from overrides import overrides
from torch.nn import Parameter, Linear
from transformers import AutoModel

from scicite import ScaffoldBilstmAttentionClassifier
from scicite.constants import Scicite_Format_Nested_Jsonlines

import torch.nn as nn

from scicite.models.scaffold_bilstm_attention_classifier import Attention


@Model.register("custom_scaffold_bilstm_attention_classifier")
class CustomScaffoldBilstmAttentionClassifier(ScaffoldBilstmAttentionClassifier):
    """
    This ``Model`` performs text classification for citation intents.  We assume we're given a
    citation text, and we predict some output label.
    """

    def __init__(self, vocab: Vocabulary,
                 text_field_embedder: TextFieldEmbedder,
                 citation_text_encoder: Seq2SeqEncoder,
                 classifier_feedforward: FeedForward,
                 classifier_feedforward_2: FeedForward,
                 classifier_feedforward_3: FeedForward,
                 citation_text_encoder_2: Seq2SeqEncoder = None,
                 initializer: InitializerApplicator = InitializerApplicator(),
                 regularizer: Optional[RegularizerApplicator] = None,
                 report_auxiliary_metrics: bool = False,
                 predict_mode: bool = False,
                 weighted_loss: bool = False,
                 focal_loss: bool = False,
                 use_mask: bool = False,
                 use_cnn: bool = False,
                 use_glove: bool = False,
                 tokenizer_len: int = 31090,
                 bert_model: Optional[AutoModel] = None,
                 ) -> None:
        """
        Additional Args:
            lexicon_embedder_params: parameters for the lexicon attention model
            use_sparse_lexicon_features: whether to use sparse (onehot) lexicon features
            multilabel: whether the classification is multi-label
            data_format: s2 or jurgens
            report_auxiliary_metrics: report metrics for aux tasks
            predict_mode: predict unlabeled examples
            weighted_loss: use weighted CE
            focal_loss: use focal loss
        """
        super().__init__(vocab, text_field_embedder, citation_text_encoder, classifier_feedforward,
                         classifier_feedforward_2, classifier_feedforward_3, initializer, regularizer,
                         report_auxiliary_metrics, predict_mode)
        self.bert_model = bert_model
        self.use_mask = use_mask
        self.use_cnn = use_cnn
        self.use_glove = use_glove
        if self.use_glove:
            self.citation_text_encoder_2 = citation_text_encoder_2
            self.attention_seq2seq_2 = Attention(citation_text_encoder_2.get_output_dim())
        if self.bert_model is not None:
            for param in self.bert_model.parameters():
                param.requires_grad = False
            if self.use_mask:
                self.bert_model.resize_token_embeddings(tokenizer_len)
        self.weighted_loss = weighted_loss
        self.focal_loss = focal_loss

        if self.weighted_loss:
            weights = [0.32447342, 0.88873626, 0.92165242, 3.67613636, 4.49305556, 4.6884058]
            class_weights = torch.FloatTensor(weights)  # .cuda()
            self.loss_main_task = torch.nn.CrossEntropyLoss(weight=class_weights)
        elif self.focal_loss:
            self.loss_main_task = torch.hub.load(
                'adeelh/pytorch-multi-class-focal-loss',
                model='FocalLoss',
                alpha=torch.tensor([0.05, 0.1, 0.1, 0.24, 0.25, 0.26]),
                gamma=2,
                reduction='mean',
                force_reload=False
            )

        initializer(self)

    @overrides
    def forward(self,
                citation_text: Dict[str, torch.LongTensor],
                labels: torch.LongTensor = None,
                lexicon_features: Optional[torch.IntTensor] = None,
                pattern_features: Optional[torch.IntTensor] = None,
                year_diff: Optional[torch.Tensor] = None,
                citing_paper_id: Optional[str] = None,
                cited_paper_id: Optional[str] = None,
                citation_excerpt_index: Optional[str] = None,
                citation_id: Optional[str] = None,
                section_label: Optional[torch.Tensor] = None,
                is_citation: Optional[torch.Tensor] = None,
                cit_text_for_bert: Optional[torch.LongTensor] = None) -> Dict[str, torch.Tensor]:
        """
        Forward pass of the model
        Args:
            citation_text: citation text of shape (batch, sent_len, embedding_dim)
            labels: labels
            lexicon_features: lexicon sparse features (batch, lexicon_feature_len)
            pattern_features: pattern sparse features (batch, pattern_feature_len)
            year_diff: difference between cited and citing years
            citing_paper_id: id of the citing paper
            cited_paper_id: id of the cited paper
            citation_excerpt_index: index of the excerpt
            citation_id: unique id of the citation
            section_label: label of the section
            is_citation: citation worthiness label
            cit_text_for_bert: encode citation text for bert model
        """
        # pylint: disable=arguments-differ
        if self.bert_model is not None:
            if not self.predict_mode:
                new_cit_text_for_bert = cit_text_for_bert.to(torch.int32).cuda()
            else:
                new_cit_text_for_bert = cit_text_for_bert.to(torch.int32).cpu()
<<<<<<< HEAD
=======
            # print("DEVICE=", new_cit_text_for_bert.get_device())
>>>>>>> 02ef6d67
            citation_text_embedding = self.bert_model(new_cit_text_for_bert, return_dict=False)[0]
            # citation_text_embedding = citation_text_embedding.to(torch.int32).cuda()
            citation_text_mask = (cit_text_for_bert != 0).to(torch.int32)  # .cuda()
            # TODO look on paddings
        else:
            citation_text_embedding = self.text_field_embedder(citation_text)
            citation_text_mask = util.get_text_field_mask(citation_text)

        if self.use_cnn:
            encoded_citation_text = self.citation_text_encoder(citation_text_embedding)
        else:
            encoded_citation_text = self.citation_text_encoder(citation_text_embedding, citation_text_mask)
            # shape: [batch, output_dim]
            attn_dist, encoded_citation_text = self.attention_seq2seq(encoded_citation_text,
                                                                      return_attn_distribution=True)

        if self.use_glove:
            citation_text_embedding_2 = self.text_field_embedder(citation_text)
            citation_text_mask_2 = util.get_text_field_mask(citation_text)
            # shape: [batch, sent, output_dim]
            encoded_citation_text_2 = self.citation_text_encoder_2(citation_text_embedding_2, citation_text_mask_2)
            # shape: [batch, output_dim]
            attn_dist_2, encoded_citation_text_2 = self.attention_seq2seq_2(encoded_citation_text_2,
                                                                          return_attn_distribution=True)
            # concat encoded texts
            encoded_citation_text = torch.cat((encoded_citation_text, encoded_citation_text_2), 1)

        # In training mode, labels are the citation intents
        # If in predict_mode, predict the citation intents
        if labels is not None:
            if pattern_features is not None:
                if not self.predict_mode:
                    new_pattern_features = pattern_features.to(torch.int32).cuda()
                else:
                    new_pattern_features = pattern_features.to(torch.int32).cpu()
                feedforward_input = torch.cat((new_pattern_features, encoded_citation_text), 1)
                logits = self.classifier_feedforward(feedforward_input)
            else:
                logits = self.classifier_feedforward(encoded_citation_text)

            class_probs = F.softmax(logits, dim=1)

            output_dict = {"logits": logits}

            #loss = torch.tensor([0.0], requires_grad=False)            
            if self.focal_loss or self.weighted_loss:
                loss = self.loss_main_task(logits, labels)
            else:
                loss = self.loss(logits, labels)

            output_dict["loss"] = loss

            # compute F1 per label
            for i in range(self.num_classes):
                metric = self.label_f1_metrics[self.vocab.get_token_from_index(index=i, namespace="labels")]
                metric(class_probs, labels)
            output_dict['labels'] = labels

        if section_label is not None:  # this is the first scaffold task
            logits = self.classifier_feedforward_2(encoded_citation_text)
            class_probs = F.softmax(logits, dim=1)
            output_dict = {"logits": logits}
            loss = self.loss(logits, section_label)
            output_dict["loss"] = loss
            for i in range(self.num_classes_sections):
                metric = self.label_f1_metrics_sections[
                    self.vocab.get_token_from_index(index=i, namespace="section_labels")]
                metric(class_probs, section_label)

        if is_citation is not None:  # second scaffold task
            logits = self.classifier_feedforward_3(encoded_citation_text)
            class_probs = F.softmax(logits, dim=1)
            output_dict = {"logits": logits}
            loss = self.loss(logits, is_citation)
            output_dict["loss"] = loss
            for i in range(self.num_classes_cite_worthiness):
                metric = self.label_f1_metrics_cite_worthiness[
                    self.vocab.get_token_from_index(index=i, namespace="cite_worthiness_labels")]
                metric(class_probs, is_citation)

        if self.predict_mode:
            logits = self.classifier_feedforward(encoded_citation_text)
            # class_probs = F.softmax(logits, dim=1)
            output_dict = {"logits": logits}

        output_dict['citing_paper_id'] = citing_paper_id
        output_dict['cited_paper_id'] = cited_paper_id
        output_dict['citation_excerpt_index'] = citation_excerpt_index
        output_dict['citation_id'] = citation_id
        if not self.use_cnn:
            output_dict['attn_dist'] = attn_dist  # also return attention distribution for analysis
        if self.use_glove:
            output_dict['attn_dist_2'] = attn_dist_2
        output_dict['citation_text'] = citation_text['tokens']
        output_dict['attn_output'] = encoded_citation_text     
        return output_dict

    @overrides
    def decode(self, output_dict: Dict[str, torch.Tensor]) -> Dict[str, torch.Tensor]:
        class_probabilities = F.softmax(output_dict['logits'], dim=-1)
        predictions = class_probabilities.cpu().data.numpy()
        argmax_indices = np.argmax(predictions, axis=-1)
        labels = [self.vocab.get_token_from_index(x, namespace="labels")
                  for x in argmax_indices]
        output_dict['probabilities'] = class_probabilities
        output_dict['positive_labels'] = labels
        output_dict['prediction'] = labels
        citation_text = []
        for batch_text in output_dict['citation_text']:
            citation_text.append([self.vocab.get_token_from_index(token_id.item()) for token_id in batch_text])
        output_dict['citation_text'] = citation_text
        output_dict['all_labels'] = [self.vocab.get_index_to_token_vocabulary(namespace="labels")
                                     for _ in range(output_dict['logits'].shape[0])]
        return output_dict

    @classmethod
    def from_params(cls, vocab: Vocabulary, params: Params) -> 'CustomScaffoldBilstmAttentionClassifier':
        with_elmo = params.pop_bool("with_elmo", False)
        if with_elmo:
            embedder_params = params.pop("elmo_text_field_embedder")
        else:
            embedder_params = params.pop("text_field_embedder")
        with_bert = params.pop_bool("with_bert", False)
        if with_bert:
            bert_name = params.pop("bert_name")
            bert_model = AutoModel.from_pretrained(bert_name)
        else:
            bert_model = None
        with_glove = params.pop_bool("with_glove", False)

        text_field_embedder = TextFieldEmbedder.from_params(embedder_params, vocab=vocab)
        # citation_text_encoder = Seq2VecEncoder.from_params(params.pop("citation_text_encoder"))
        use_cnn = params.pop_bool("use_cnn", False)
        if use_cnn:
            citation_text_encoder = CNN.from_params(params.pop("citation_text_encoder"))
        else:
            citation_text_encoder = Seq2SeqEncoder.from_params(params.pop("citation_text_encoder"))
        citation_text_encoder_2 = None
        if with_glove:
            if use_cnn:
                citation_text_encoder_2 = CNN.from_params(params.pop("citation_text_encoder_2"))
            else:
                citation_text_encoder_2 = Seq2SeqEncoder.from_params(params.pop("citation_text_encoder_2"))

        classifier_feedforward = FeedForward.from_params(params.pop("classifier_feedforward"))
        classifier_feedforward_2 = FeedForward.from_params(params.pop("classifier_feedforward_2"))
        classifier_feedforward_3 = FeedForward.from_params(params.pop("classifier_feedforward_3"))

        initializer = InitializerApplicator.from_params(params.pop('initializer', []))
        regularizer = RegularizerApplicator.from_params(params.pop('regularizer', []))

        use_lexicon = params.pop_bool("use_lexicon_features", False)
        use_sparse_lexicon_features = params.pop_bool("use_sparse_lexicon_features", False)
        use_pattern_features = params.pop_bool("use_pattern_features", False)
        weighted_loss = params.pop_bool("weighted_loss", False)
        focal_loss = params.pop_bool("focal_loss", False)
        tokenizer_len = int(params.pop("tokenizer_len"))
        use_mask = params.pop_bool("use_mask", False)
        data_format = params.pop('data_format')

        report_auxiliary_metrics = params.pop_bool("report_auxiliary_metrics", False)

        predict_mode = params.pop_bool("predict_mode", False)
        print(f"pred mode: {predict_mode}")

        return cls(vocab=vocab,
                   text_field_embedder=text_field_embedder,
                   citation_text_encoder=citation_text_encoder,
                   citation_text_encoder_2=citation_text_encoder_2,
                   classifier_feedforward=classifier_feedforward,
                   classifier_feedforward_2=classifier_feedforward_2,
                   classifier_feedforward_3=classifier_feedforward_3,
                   initializer=initializer,
                   regularizer=regularizer,
                   report_auxiliary_metrics=report_auxiliary_metrics,
                   predict_mode=predict_mode,
                   weighted_loss=weighted_loss,
                   focal_loss=focal_loss,
                   tokenizer_len=tokenizer_len,
                   bert_model=bert_model,
                   use_mask=use_mask,
                   use_cnn=use_cnn,
                   use_glove=with_glove)


class CNN(nn.Module):

    def __init__(self,
                 embed_dim=768,
                 filter_sizes=None,
                 num_filters=None,
                 paddings=None,
                 padding_mode=None,
                 strides=None
                 ):
        super(CNN, self).__init__()
        # Embedding layer
        if num_filters is None:
            num_filters = [10, 10, 10]
        if filter_sizes is None:
            filter_sizes = [3, 4, 5]

        # Conv Network
        self.conv1d_list = nn.ModuleList([
            nn.Conv1d(in_channels=embed_dim,
                      out_channels=num_filters[i],
                      padding=paddings[i],
                      padding_mode=padding_mode,
                      stride=strides[i],
                      kernel_size=filter_sizes[i])
            for i in range(len(filter_sizes))
        ])

    def forward(self, citation_text_embedding):
        new_citation_text_embedding = citation_text_embedding.transpose(1, 2).contiguous()
        # Apply CNN and ReLU. Output shape: (b, num_filters[i], L_out)
        x_conv_list = [F.relu(conv1d(new_citation_text_embedding)) for conv1d in self.conv1d_list]

        # Max pooling. Output shape: (b, num_filters[i], 1)
        x_pool_list = [F.max_pool1d(x_conv, kernel_size=x_conv.shape[2])
                       for x_conv in x_conv_list]

        # Concatenate x_pool_list to feed the fully connected layer.
        # Output shape: (b, sum(num_filters))
        x_cat = torch.cat([x_pool.squeeze(dim=2) for x_pool in x_pool_list],
                          dim=1)
        return x_cat

    @classmethod
    def from_params(cls, params: Params) -> 'CNN':
        embed_dim = params.pop("embed_dim")
        filter_sizes = params.pop("filter_sizes")
        num_filters = params.pop("num_filters")
        paddings = params.pop("paddings")
        padding_mode = params.pop("padding_mode")
        strides = params.pop("strides")

        return cls(embed_dim,
                   filter_sizes,
                   num_filters,
                   paddings,
                   padding_mode,
                   strides)

    def get_output_dim(self) -> int:
        return 0<|MERGE_RESOLUTION|>--- conflicted
+++ resolved
@@ -138,10 +138,7 @@
                 new_cit_text_for_bert = cit_text_for_bert.to(torch.int32).cuda()
             else:
                 new_cit_text_for_bert = cit_text_for_bert.to(torch.int32).cpu()
-<<<<<<< HEAD
-=======
             # print("DEVICE=", new_cit_text_for_bert.get_device())
->>>>>>> 02ef6d67
             citation_text_embedding = self.bert_model(new_cit_text_for_bert, return_dict=False)[0]
             # citation_text_embedding = citation_text_embedding.to(torch.int32).cuda()
             citation_text_mask = (cit_text_for_bert != 0).to(torch.int32)  # .cuda()
